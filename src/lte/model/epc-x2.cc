/* -*-  Mode: C++; c-file-style: "gnu"; indent-tabs-mode:nil; -*- */
/*
 * Copyright (c) 2012 Centre Tecnologic de Telecomunicacions de Catalunya (CTTC)
 *
 * This program is free software; you can redistribute it and/or modify
 * it under the terms of the GNU General Public License version 2 as
 * published by the Free Software Foundation;
 *
 * This program is distributed in the hope that it will be useful,
 * but WITHOUT ANY WARRANTY; without even the implied warranty of
 * MERCHANTABILITY or FITNESS FOR A PARTICULAR PURPOSE.  See the
 * GNU General Public License for more details.
 *
 * You should have received a copy of the GNU General Public License
 * along with this program; if not, write to the Free Software
 * Foundation, Inc., 59 Temple Place, Suite 330, Boston, MA  02111-1307  USA
 *
 * Author: Manuel Requena <manuel.requena@cttc.es>
 */

#include "ns3/log.h"
#include "ns3/inet-socket-address.h"
#include "ns3/packet.h"
#include "ns3/node.h"
#include "ns3/lte-enb-net-device.h"

#include "ns3/epc-x2-header.h"
#include "ns3/epc-x2.h"

NS_LOG_COMPONENT_DEFINE ("EpcX2");

namespace ns3 {


X2IfaceInfo::X2IfaceInfo (Ptr<Socket> localSocket, Ipv4Address remoteIpAddr)
{
  m_localSocket = localSocket;
  m_remoteIpAddr = remoteIpAddr;
}

X2IfaceInfo::~X2IfaceInfo (void)
{
}

X2IfaceInfo& 
X2IfaceInfo::operator= (const X2IfaceInfo& value)
{
  NS_LOG_FUNCTION (this);
  m_localSocket = value.m_localSocket;
  m_remoteIpAddr = value.m_remoteIpAddr;
  return *this;
}

///////////////////////////////////////////

X2CellInfo::X2CellInfo (uint16_t localCellId, uint16_t remoteCellId)
{
  m_localCellId = localCellId;
  m_remoteCellId = remoteCellId;
}

X2CellInfo::~X2CellInfo (void)
{
}

X2CellInfo& 
X2CellInfo::operator= (const X2CellInfo& value)
{
  NS_LOG_FUNCTION (this);
  m_localCellId = value.m_localCellId;
  m_remoteCellId = value.m_remoteCellId;
  return *this;
}

///////////////////////////////////////////

NS_OBJECT_ENSURE_REGISTERED (EpcX2);

EpcX2::EpcX2 ()
  : m_x2cUdpPort (4444)
{
  NS_LOG_FUNCTION (this);
  
  m_x2SapProvider = new EpcX2SpecificEpcX2SapProvider<EpcX2> (this);
}

TypeId
EpcX2::GetTypeId (void)
{
  static TypeId tid = TypeId ("ns3::EpcX2")
    .SetParent<Object> ();
  return tid;
}

EpcX2::~EpcX2 (void)
{
  NS_LOG_FUNCTION (this);
  delete m_x2SapProvider;
}

void
EpcX2::SetEpcX2SapUser (EpcX2SapUser * s)
{
  NS_LOG_FUNCTION (this << s);
  m_x2SapUser = s;
}

EpcX2SapProvider*
EpcX2::GetEpcX2SapProvider ()
{
  NS_LOG_FUNCTION (this);
  return m_x2SapProvider;
}


void
EpcX2::AddX2Interface (uint16_t enb1CellId, Ptr<Socket> enb1X2cSocket, uint16_t enb2CellId, Ptr<Socket> enb2X2cSocket)
{
  NS_LOG_FUNCTION (this << enb1CellId << enb1X2cSocket << enb2CellId << enb2X2cSocket);

  Address addr;
  int retval;
  
  retval = enb1X2cSocket->GetSockName (addr);
  NS_ASSERT (retval == 0);
  InetSocketAddress localInetAddr = InetSocketAddress::ConvertFrom (addr);
  NS_LOG_LOGIC ("local IP address = " << localInetAddr.GetIpv4 ());

  retval = enb2X2cSocket->GetSockName (addr);
  NS_ASSERT (retval == 0);
  InetSocketAddress remoteInetAddr = InetSocketAddress::ConvertFrom (addr);
  NS_LOG_LOGIC ("remote IP address = " << remoteInetAddr.GetIpv4 ());

  enb1X2cSocket->SetRecvCallback (MakeCallback (&EpcX2::RecvFromX2cSocket, this));

  NS_ASSERT_MSG (m_x2InterfaceSockets.find (enb2CellId) == m_x2InterfaceSockets.end (),
                 "Mapping for remoteCellId = " << enb2CellId << " is already known");
  m_x2InterfaceSockets [enb2CellId] = Create<X2IfaceInfo> (enb1X2cSocket, remoteInetAddr.GetIpv4 ());

  NS_ASSERT_MSG (m_x2InterfaceCellIds.find (enb1X2cSocket) == m_x2InterfaceCellIds.end (),
                 "Mapping for localSocket = " << enb1X2cSocket << " is already known");
  m_x2InterfaceCellIds [enb1X2cSocket] = Create<X2CellInfo> (enb1CellId, enb2CellId);
}


void 
EpcX2::RecvFromX2cSocket (Ptr<Socket> socket)
{
  NS_LOG_FUNCTION (this << socket);

  NS_LOG_LOGIC ("Recv X2 message: from Socket");
  Ptr<Packet> packet = socket->Recv ();
  NS_LOG_LOGIC ("packetLen = " << packet->GetSize ());

  EpcX2Header x2Header;
  packet->RemoveHeader (x2Header);
  
  NS_LOG_LOGIC ("X2 header: " << x2Header);

  uint8_t messageType = x2Header.GetMessageType ();
  uint8_t procedureCode = x2Header.GetProcedureCode ();

  NS_LOG_LOGIC ("messageType = " << (uint32_t)messageType);
  NS_LOG_LOGIC ("procedureCode = " << (uint32_t)procedureCode);

  if (procedureCode == EpcX2Header::HandoverPreparation)
    {
      if (messageType == EpcX2Header::InitiatingMessage)
        {
          NS_LOG_LOGIC ("Recv X2 message: HANDOVER REQUEST");

          EpcX2HandoverRequestHeader x2HoReqHeader;
          packet->RemoveHeader (x2HoReqHeader);

          NS_LOG_INFO ("X2 HandoverRequest header: " << x2HoReqHeader);

          NS_ASSERT_MSG (m_x2InterfaceCellIds.find (socket) != m_x2InterfaceCellIds.end (),
                         "Missing infos of local and remote CellId");
          Ptr<X2CellInfo> cellsInfo = m_x2InterfaceCellIds [socket];

          EpcX2SapUser::HandoverRequestParams params;
          params.oldEnbUeX2apId = x2HoReqHeader.GetOldEnbUeX2apId ();
          params.cause          = x2HoReqHeader.GetCause ();
          params.sourceCellId   = cellsInfo->m_remoteCellId;
          params.targetCellId   = x2HoReqHeader.GetTargetCellId ();
          params.ueAggregateMaxBitRateDownlink = x2HoReqHeader.GetUeAggregateMaxBitRateDownlink ();
          params.ueAggregateMaxBitRateUplink   = x2HoReqHeader.GetUeAggregateMaxBitRateUplink ();
          params.bearers        = x2HoReqHeader.GetBearers ();
          params.rrcContext     = packet;

          NS_LOG_LOGIC ("oldEnbUeX2apId = " << params.oldEnbUeX2apId);
          NS_LOG_LOGIC ("targetCellId = " << params.targetCellId);
          NS_LOG_LOGIC ("cellsInfo->m_localCellId = " << cellsInfo->m_localCellId);
          NS_ASSERT_MSG (params.targetCellId == cellsInfo->m_localCellId,
                         "TargetCellId mismatches with localCellId");

          m_x2SapUser->RecvHandoverRequest (params);
        }
      else // messageType == SuccessfulOutcome
        {
          NS_LOG_LOGIC ("Recv X2 message: HANDOVER REQUEST ACK");

          EpcX2HandoverRequestAckHeader x2HoReqAckHeader;
          packet->RemoveHeader (x2HoReqAckHeader);

          NS_ASSERT_MSG (m_x2InterfaceCellIds.find (socket) != m_x2InterfaceCellIds.end (),
                         "Missing infos of local and remote CellId");
          Ptr<X2CellInfo> cellsInfo = m_x2InterfaceCellIds [socket];

<<<<<<< HEAD
          EpcX2SapUser::HandoverRequestAckParams params;
          params.oldEnbUeX2apId = x2HoReqAckHeader.GetOldEnbUeX2apId ();
          params.newEnbUeX2apId = x2HoReqAckHeader.GetNewEnbUeX2apId ();
=======
          EpcX2SapUser::HandoverRequestAckParams params;          
>>>>>>> 76731b51
          params.sourceCellId   = cellsInfo->m_localCellId;
          params.targetCellId   = cellsInfo->m_remoteCellId;
          params.admittedBearers = x2HoReqAckHeader.GetAdmittedBearers ();
          params.notAdmittedBearers = x2HoReqAckHeader.GetNotAdmittedBearers ();
          params.rrcContext     = packet;

          NS_LOG_LOGIC ("oldEnbUeX2apId = " << params.oldEnbUeX2apId);
          NS_LOG_LOGIC ("newEnbUeX2apId = " << params.newEnbUeX2apId);
          NS_LOG_LOGIC ("sourceCellId = " << params.sourceCellId);
          NS_LOG_LOGIC ("targetCellId = " << params.targetCellId);

          m_x2SapUser->RecvHandoverRequestAck (params);
        }
    }

}

//
// Implementation of the X2 SAP Provider
//
void
EpcX2::DoSendHandoverRequest (EpcX2SapProvider::HandoverRequestParams params)
{
  NS_LOG_FUNCTION (this);

  NS_LOG_LOGIC ("oldEnbUeX2apId = " << params.oldEnbUeX2apId);
  NS_LOG_LOGIC ("sourceCellId = " << params.sourceCellId);
  NS_LOG_LOGIC ("targetCellId = " << params.targetCellId);

  NS_ASSERT_MSG (m_x2InterfaceSockets.find (params.targetCellId) != m_x2InterfaceSockets.end (),
                 "Missing infos for targetCellId = " << params.targetCellId);
  Ptr<X2IfaceInfo> socketInfo = m_x2InterfaceSockets [params.targetCellId];
  Ptr<Socket> sourceSocket = socketInfo->m_localSocket;
  Ipv4Address targetIpAddr = socketInfo->m_remoteIpAddr;

  NS_LOG_LOGIC ("sourceSocket = " << sourceSocket);
  NS_LOG_LOGIC ("targetIpAddr = " << targetIpAddr);
  
  NS_LOG_INFO ("Send X2 message: HANDOVER REQUEST");

  // Build the X2 message
  EpcX2HandoverRequestHeader x2HoReqHeader;
  x2HoReqHeader.SetOldEnbUeX2apId (params.oldEnbUeX2apId);
  x2HoReqHeader.SetCause (params.cause);
  x2HoReqHeader.SetTargetCellId (params.targetCellId);
  x2HoReqHeader.SetUeAggregateMaxBitRateDownlink (params.ueAggregateMaxBitRateDownlink);
  x2HoReqHeader.SetUeAggregateMaxBitRateUplink (params.ueAggregateMaxBitRateUplink);
  x2HoReqHeader.SetBearers (params.bearers);

  EpcX2Header x2Header;
  x2Header.SetMessageType (EpcX2Header::InitiatingMessage);
  x2Header.SetProcedureCode (EpcX2Header::HandoverPreparation);
//   x2Header.SetLengthOfIes (x2HoReqHeader.GetLengthOfIes ());
//   x2Header.SetNumberOfIes (x2HoReqHeader.GetNumberOfIes ());

  NS_LOG_INFO ("X2 header: " << x2Header);
  NS_LOG_INFO ("X2 HandoverRequest header: " << x2HoReqHeader);

  // Build the X2 packet
  Ptr<Packet> packet = params.rrcContext;
  packet->AddHeader (x2HoReqHeader);
  packet->AddHeader (x2Header);
  NS_LOG_INFO ("packetLen = " << packet->GetSize ());

  // Send the X2 message through the socket
  sourceSocket->SendTo (packet, 0, InetSocketAddress (targetIpAddr, m_x2cUdpPort));
}


void
EpcX2::DoSendHandoverRequestAck (EpcX2SapProvider::HandoverRequestAckParams params)
{
  NS_LOG_FUNCTION (this);

  NS_LOG_LOGIC ("oldEnbUeX2apId = " << params.oldEnbUeX2apId);
  NS_LOG_LOGIC ("newEnbUeX2apId = " << params.newEnbUeX2apId);
  NS_LOG_LOGIC ("sourceCellId = " << params.sourceCellId);
  NS_LOG_LOGIC ("targetCellId = " << params.targetCellId);

  NS_ASSERT_MSG (m_x2InterfaceSockets.find (params.sourceCellId) != m_x2InterfaceSockets.end (),
                 "Socket infos not defined for sourceCellId = " << params.sourceCellId);

  Ptr<Socket> localSocket = m_x2InterfaceSockets [params.sourceCellId]->m_localSocket;
  Ipv4Address remoteIpAddr = m_x2InterfaceSockets [params.sourceCellId]->m_remoteIpAddr;

  NS_LOG_LOGIC ("localSocket = " << localSocket);
  NS_LOG_LOGIC ("remoteIpAddr = " << remoteIpAddr);

  NS_LOG_INFO ("Send X2 message: HANDOVER REQUEST ACK");

  // Build the X2 message
  EpcX2Header x2Header;
  x2Header.SetMessageType (EpcX2Header::SuccessfulOutcome);
  x2Header.SetProcedureCode (EpcX2Header::HandoverPreparation);

  EpcX2HandoverRequestAckHeader x2HoAckHeader;
  x2HoAckHeader.SetOldEnbUeX2apId (params.oldEnbUeX2apId);
  x2HoAckHeader.SetNewEnbUeX2apId (params.newEnbUeX2apId);
  x2HoAckHeader.SetAdmittedBearers (params.admittedBearers);
  x2HoAckHeader.SetNotAdmittedBearers (params.notAdmittedBearers);

  NS_LOG_INFO ("X2 header: " << x2Header);
  NS_LOG_INFO ("X2 HandoverAck header: " << x2HoAckHeader);
  NS_LOG_INFO ("RRC context: " << params.rrcContext);

  // Build the X2 packet
  Ptr<Packet> packet = (params.rrcContext != 0) ? (params.rrcContext) : (Create <Packet> ());
  packet->AddHeader (x2HoAckHeader);
  packet->AddHeader (x2Header);
  NS_LOG_INFO ("packetLen = " << packet->GetSize ());

  // Send the X2 message through the socket
  localSocket->SendTo (packet, 0, InetSocketAddress (remoteIpAddr, m_x2cUdpPort));
}


} // namespace ns3<|MERGE_RESOLUTION|>--- conflicted
+++ resolved
@@ -207,13 +207,9 @@
                          "Missing infos of local and remote CellId");
           Ptr<X2CellInfo> cellsInfo = m_x2InterfaceCellIds [socket];
 
-<<<<<<< HEAD
-          EpcX2SapUser::HandoverRequestAckParams params;
+          EpcX2SapUser::HandoverRequestAckParams params;          
           params.oldEnbUeX2apId = x2HoReqAckHeader.GetOldEnbUeX2apId ();
           params.newEnbUeX2apId = x2HoReqAckHeader.GetNewEnbUeX2apId ();
-=======
-          EpcX2SapUser::HandoverRequestAckParams params;          
->>>>>>> 76731b51
           params.sourceCellId   = cellsInfo->m_localCellId;
           params.targetCellId   = cellsInfo->m_remoteCellId;
           params.admittedBearers = x2HoReqAckHeader.GetAdmittedBearers ();
