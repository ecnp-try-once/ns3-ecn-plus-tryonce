/* -*-  Mode: C++; c-file-style: "gnu"; indent-tabs-mode:nil; -*- */
/*
 * Copyright (c) 2011 Centre Tecnologic de Telecomunicacions de Catalunya (CTTC)
 *
 * This program is free software; you can redistribute it and/or modify
 * it under the terms of the GNU General Public License version 2 as
 * published by the Free Software Foundation;
 *
 * This program is distributed in the hope that it will be useful,
 * but WITHOUT ANY WARRANTY; without even the implied warranty of
 * MERCHANTABILITY or FITNESS FOR A PARTICULAR PURPOSE.  See the
 * GNU General Public License for more details.
 *
 * You should have received a copy of the GNU General Public License
 * along with this program; if not, write to the Free Software
 * Foundation, Inc., 59 Temple Place, Suite 330, Boston, MA  02111-1307  USA
 *
 * Author: Marco Miozzo <marco.miozzo@cttc.es>
 */

#include <iostream>
#include <sstream>
#include <string>

#include <ns3/object.h>
#include <ns3/spectrum-interference.h>
#include <ns3/spectrum-error-model.h>
#include <ns3/log.h>
#include <ns3/test.h>
#include <ns3/simulator.h>
#include <ns3/packet.h>
#include <ns3/ptr.h>
#include <iostream>
#include "ns3/radio-bearer-stats-calculator.h"
#include <ns3/buildings-mobility-model.h>
#include <ns3/buildings-propagation-loss-model.h>
#include <ns3/eps-bearer.h>
#include <ns3/node-container.h>
#include <ns3/mobility-helper.h>
#include <ns3/net-device-container.h>
#include <ns3/lte-ue-net-device.h>
#include <ns3/lte-enb-net-device.h>
#include <ns3/lte-ue-rrc.h>
#include <ns3/lte-helper.h>
#include "ns3/string.h"
#include "ns3/double.h"
#include <ns3/lte-enb-phy.h>
#include <ns3/lte-ue-phy.h>
#include <ns3/boolean.h>
#include <ns3/rr-ff-mac-scheduler.h>
#include <ns3/pf-ff-mac-scheduler.h>
#include <ns3/pointer.h>
#include <ns3/enum.h>

#include "lte-test-mimo.h"


NS_LOG_COMPONENT_DEFINE ("LteTestMimo");

namespace ns3 {


LenaTestMimoSuite::LenaTestMimoSuite ()
  : TestSuite ("lte-mimo", SYSTEM)
{
  NS_LOG_INFO ("creating LenaMimoTestCase");

  // RR DOWNLINK- DISTANCE 300
  // interval 1 : [0.1, 0.2) sec TxMode 0: MCS 20 -> TB size 1191 bytes
  // interval 2 : [0.3, 0.4) sec TxMode 1: MCS 26 -> TB size 1836 bytes
  // interval 3 : [0.5, 0.6) sec TxMode 2: MCS 18 -> TB size  967 bytes (x2 layers)
  // --> 
  std::vector<uint32_t> estThrDl;
<<<<<<< HEAD
  estThrDl.push_back (119100); // interval 1 : estimated throughput for TxMode 1
  estThrDl.push_back (183600); // interval 2 : estimated throughput for TxMode 2
  estThrDl.push_back (193400); // interval 3 : estimated throughput for TxMode 3
  AddTestCase (new LenaMimoTestCase(300, estThrDl, "ns3::RrFfMacScheduler", true));
  AddTestCase (new LenaMimoTestCase(300, estThrDl, "ns3::PfFfMacScheduler", true));
  AddTestCase (new LenaMimoTestCase(300, estThrDl, "ns3::RrFfMacScheduler", false));
  AddTestCase (new LenaMimoTestCase(300, estThrDl, "ns3::PfFfMacScheduler", false));
 
=======
  estThrDl.push_back (119100); // TTI 1 estimated throughput for TxMode 1
  estThrDl.push_back (183600); // TTI 2 estimated throughput for TxMode 2
  estThrDl.push_back (193400); // TTI 3 estimated throughput for TxMode 3
  AddTestCase (new LenaMimoTestCase(300, estThrDl, "ns3::RrFfMacScheduler"), TestCase::QUICK);
>>>>>>> f90477b2

}

static LenaTestMimoSuite lenaTestMimoSuite;

std::string 
LenaMimoTestCase::BuildNameString (uint16_t dist, std::string schedulerType, bool useIdealRrc)
{
  std::ostringstream oss;
  oss << " UE distance " << dist << " m" << " Scheduler " << schedulerType;
  if (useIdealRrc)
    {
      oss << ", ideal RRC";
    }
  else
    {
      oss << ", real RRC";
    }  
  return oss.str ();
}

LenaMimoTestCase::LenaMimoTestCase (uint16_t dist, std::vector<uint32_t> estThrDl, std::string schedulerType, bool useIdealRrc)
  : TestCase (BuildNameString (dist, schedulerType, useIdealRrc)),              
    m_dist (dist),
    m_estThrDl (estThrDl),
    m_schedulerType (schedulerType),
    m_useIdealRrc (useIdealRrc)
{
}

LenaMimoTestCase::~LenaMimoTestCase ()
{
}

void
LenaMimoTestCase::DoRun (void)
{
  NS_LOG_FUNCTION (this << GetName ());
  Config::SetDefault ("ns3::LteSpectrumPhy::DataErrorModelEnabled", BooleanValue (false));
  Config::SetDefault ("ns3::LteAmc::AmcModel", EnumValue (LteAmc::PiroEW2010));
  Config::SetDefault ("ns3::LteHelper::UseIdealRrc", BooleanValue (m_useIdealRrc));

  /**
   * Initialize Simulation Scenario: 1 eNB and m_nUser UEs
   */


  Ptr<LteHelper> lteHelper = CreateObject<LteHelper> ();
  Config::SetDefault ("ns3::RrFfMacScheduler::HarqEnabled", BooleanValue (false));
  Config::SetDefault ("ns3::PfFfMacScheduler::HarqEnabled", BooleanValue (false));
  
//   lteHelper->SetSchedulerAttribute ("HarqEnabled", BooleanValue (false));
  
  
  lteHelper->SetAttribute ("PathlossModel", StringValue ("ns3::HybridBuildingsPropagationLossModel"));
  lteHelper->SetPathlossModelAttribute ("ShadowSigmaOutdoor", DoubleValue (0.0));
  lteHelper->SetPathlossModelAttribute ("ShadowSigmaIndoor", DoubleValue (0.0));
  lteHelper->SetPathlossModelAttribute ("ShadowSigmaExtWalls", DoubleValue (0.0));
  
//   lteHelper->EnableLogComponents ();

  // Create Nodes: eNodeB and UE
  NodeContainer enbNodes;
  NodeContainer ueNodes;
  enbNodes.Create (1);
  ueNodes.Create (1);

  // Install Mobility Model
  MobilityHelper mobility;
  mobility.SetMobilityModel ("ns3::BuildingsMobilityModel");
  mobility.Install (enbNodes);
  mobility.SetMobilityModel ("ns3::BuildingsMobilityModel");
  mobility.Install (ueNodes);

  // Create Devices and install them in the Nodes (eNB and UE)
  NetDeviceContainer enbDevs;
  NetDeviceContainer ueDevs;
  lteHelper->SetSchedulerType (m_schedulerType);
  enbDevs = lteHelper->InstallEnbDevice (enbNodes);
  ueDevs = lteHelper->InstallUeDevice (ueNodes);
  
  // Attach a UE to a eNB
  lteHelper->Attach (ueDevs, enbDevs.Get (0));

  // Activate an EPS bearer
  enum EpsBearer::Qci q = EpsBearer::GBR_CONV_VOICE;
  EpsBearer bearer (q);
  lteHelper->ActivateDataRadioBearer (ueDevs, bearer);
  

  Ptr<LteEnbNetDevice> lteEnbDev = enbDevs.Get (0)->GetObject<LteEnbNetDevice> ();
  Ptr<LteEnbPhy> enbPhy = lteEnbDev->GetPhy ();
  enbPhy->SetAttribute ("TxPower", DoubleValue (46.0));
  enbPhy->SetAttribute ("NoiseFigure", DoubleValue (5.0));
  Ptr<BuildingsMobilityModel> mmenb = enbNodes.Get (0)->GetObject<BuildingsMobilityModel> ();
  mmenb->SetPosition (Vector (0.0, 0.0, 30.0));

  // Set UE's position and power
  Ptr<BuildingsMobilityModel> mmue = ueNodes.Get (0)->GetObject<BuildingsMobilityModel> ();
  mmue->SetPosition (Vector (m_dist, 0.0, 1.0));
  Ptr<LteUeNetDevice> lteUeDev = ueDevs.Get (0)->GetObject<LteUeNetDevice> ();
  Ptr<LteUePhy> uePhy = lteUeDev->GetPhy ();
  uePhy->SetAttribute ("TxPower", DoubleValue (23.0));
  uePhy->SetAttribute ("NoiseFigure", DoubleValue (9.0));
  
  // need to allow for RRC connection establishment + SRS before enabling traces
  lteHelper->EnableRlcTraces ();
  lteHelper->EnableMacTraces ();
  double simulationTime = 0.6; 
  double tolerance = 0.1;
  
  uint8_t rnti = 1;
  Ptr<LteEnbNetDevice> enbNetDev = enbDevs.Get (0)->GetObject<LteEnbNetDevice> ();
  
  PointerValue ptrval;
  enbNetDev->GetAttribute ("FfMacScheduler", ptrval);
  Ptr<PfFfMacScheduler> pfsched;
  Ptr<RrFfMacScheduler> rrsched;
  if (m_schedulerType.compare ("ns3::RrFfMacScheduler") == 0)
    {
      rrsched = ptrval.Get<RrFfMacScheduler> ();
      if (rrsched == 0)
        {
          NS_FATAL_ERROR ("No RR Scheduler available");
        }
      Simulator::Schedule (Seconds (0.2), &RrFfMacScheduler::TransmissionModeConfigurationUpdate, rrsched, rnti, 1);
      Simulator::Schedule (Seconds (0.4), &RrFfMacScheduler::TransmissionModeConfigurationUpdate, rrsched, rnti, 2);
    }
  else if (m_schedulerType.compare ("ns3::PfFfMacScheduler") == 0)
    {
      pfsched = ptrval.Get<PfFfMacScheduler> ();
      if (pfsched == 0)
        {
          NS_FATAL_ERROR ("No Pf Scheduler available");
        }
      
      Simulator::Schedule (Seconds (0.2), &PfFfMacScheduler::TransmissionModeConfigurationUpdate, pfsched, rnti, 1);
      Simulator::Schedule (Seconds (0.4), &PfFfMacScheduler::TransmissionModeConfigurationUpdate, pfsched, rnti, 2);
    }
  else
    {
      NS_FATAL_ERROR ("Scheduler not supported by this test");
    }
    
  
  Ptr<RadioBearerStatsCalculator> rlcStats = lteHelper->GetRlcStats ();
  rlcStats->SetAttribute ("EpochDuration", TimeValue (Seconds (0.1)));

  NS_LOG_INFO (m_schedulerType << " MIMO test:");
  double sampleTime = 0.199999; // at 0.2 RlcStats are reset
  for (uint8_t j = 0; j < m_estThrDl.size (); j ++)
    {
      NS_LOG_INFO ("\t test with user at distance " << m_dist << " time " << sampleTime);
      // get the imsi
      uint64_t imsi = ueDevs.Get (0)->GetObject<LteUeNetDevice> ()->GetImsi ();
      uint8_t lcId = 3;
      Time t = Seconds (sampleTime);
      Simulator::Schedule(t, &LenaMimoTestCase::GetRlcBufferSample, this, rlcStats, imsi, lcId);
      sampleTime += 0.2;
    }
  Simulator::Stop (Seconds (simulationTime));
  Simulator::Run ();
  Simulator::Destroy ();

  NS_LOG_INFO ("Check consistency");
    for (uint8_t i = 0; i < m_estThrDl.size (); i++)
      {
        NS_LOG_INFO ("interval " << i + 1 << ": bytes rxed " << (double)m_dlDataRxed.at (i) << " ref " << m_estThrDl.at (i));
        NS_TEST_ASSERT_MSG_EQ_TOL ((double)m_dlDataRxed.at (i) , m_estThrDl.at (i), m_estThrDl.at (i) * tolerance, " Unfair Throughput!");
      }

}


void
LenaMimoTestCase::GetRlcBufferSample (Ptr<RadioBearerStatsCalculator> rlcStats, uint64_t imsi, uint8_t lcId)
{
  m_dlDataRxed.push_back (rlcStats->GetDlRxData (imsi, lcId));
  NS_LOG_INFO (Simulator::Now () << "\t get bytes " << m_dlDataRxed.at (m_dlDataRxed.size () - 1));
}



} // namespace ns3
<|MERGE_RESOLUTION|>--- conflicted
+++ resolved
@@ -71,21 +71,13 @@
   // interval 3 : [0.5, 0.6) sec TxMode 2: MCS 18 -> TB size  967 bytes (x2 layers)
   // --> 
   std::vector<uint32_t> estThrDl;
-<<<<<<< HEAD
   estThrDl.push_back (119100); // interval 1 : estimated throughput for TxMode 1
   estThrDl.push_back (183600); // interval 2 : estimated throughput for TxMode 2
   estThrDl.push_back (193400); // interval 3 : estimated throughput for TxMode 3
-  AddTestCase (new LenaMimoTestCase(300, estThrDl, "ns3::RrFfMacScheduler", true));
-  AddTestCase (new LenaMimoTestCase(300, estThrDl, "ns3::PfFfMacScheduler", true));
-  AddTestCase (new LenaMimoTestCase(300, estThrDl, "ns3::RrFfMacScheduler", false));
-  AddTestCase (new LenaMimoTestCase(300, estThrDl, "ns3::PfFfMacScheduler", false));
- 
-=======
-  estThrDl.push_back (119100); // TTI 1 estimated throughput for TxMode 1
-  estThrDl.push_back (183600); // TTI 2 estimated throughput for TxMode 2
-  estThrDl.push_back (193400); // TTI 3 estimated throughput for TxMode 3
-  AddTestCase (new LenaMimoTestCase(300, estThrDl, "ns3::RrFfMacScheduler"), TestCase::QUICK);
->>>>>>> f90477b2
+  AddTestCase (new LenaMimoTestCase(300, estThrDl, "ns3::RrFfMacScheduler", true), TestCase::QUICK);
+  AddTestCase (new LenaMimoTestCase(300, estThrDl, "ns3::PfFfMacScheduler", true), TestCase::QUICK);
+  AddTestCase (new LenaMimoTestCase(300, estThrDl, "ns3::RrFfMacScheduler", false), TestCase::QUICK);
+  AddTestCase (new LenaMimoTestCase(300, estThrDl, "ns3::PfFfMacScheduler", false), TestCase::QUICK);
 
 }
 
