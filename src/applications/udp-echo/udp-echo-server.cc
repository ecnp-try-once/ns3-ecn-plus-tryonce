/* -*- Mode:C++; c-file-style:"gnu"; indent-tabs-mode:nil; -*- */
/*
 * Copyright 2007 University of Washington
 * 
 * This program is free software; you can redistribute it and/or modify
 * it under the terms of the GNU General Public License version 2 as
 * published by the Free Software Foundation;
 *
 * This program is distributed in the hope that it will be useful,
 * but WITHOUT ANY WARRANTY; without even the implied warranty of
 * MERCHANTABILITY or FITNESS FOR A PARTICULAR PURPOSE.  See the
 * GNU General Public License for more details.
 *
 * You should have received a copy of the GNU General Public License
 * along with this program; if not, write to the Free Software
 * Foundation, Inc., 59 Temple Place, Suite 330, Boston, MA  02111-1307  USA
 */

#include "ns3/log.h"
#include "ns3/ipv4-address.h"
#include "ns3/nstime.h"
#include "ns3/inet-socket-address.h"
#include "ns3/socket.h"
#include "ns3/simulator.h"
#include "ns3/socket-factory.h"
#include "ns3/packet.h"

#include "udp-echo-server.h"

namespace ns3 {

NS_LOG_COMPONENT_DEFINE ("UdpEchoServerApplication");

UdpEchoServer::UdpEchoServer (
  Ptr<Node> n,
  uint16_t port)
: 
  Application(n)
{
  NS_LOG_FUNCTION;
  NS_LOG_PARAM ("(" << n << ", " << port << ")");

  Construct (n, port);
}

UdpEchoServer::~UdpEchoServer()
{
  NS_LOG_FUNCTION;
}

void
UdpEchoServer::Construct (
  Ptr<Node> n,
  uint16_t port)
{
  NS_LOG_FUNCTION;
  NS_LOG_PARAM ("(" << n << ", " << port << ")");

  m_node = n;
  m_port = port;

  m_socket = 0;
  m_local = InetSocketAddress (Ipv4Address::GetAny (), port);
}

void
UdpEchoServer::DoDispose (void)
{
  NS_LOG_FUNCTION;
  Application::DoDispose ();
}

void 
UdpEchoServer::StartApplication (void)
{
  NS_LOG_FUNCTION;

  if (!m_socket)
    {
      InterfaceId iid = InterfaceId::LookupByName ("Udp");
      Ptr<SocketFactory> socketFactory = 
        GetNode ()->QueryInterface<SocketFactory> (iid);
      m_socket = socketFactory->CreateSocket ();
      m_socket->Bind (m_local);
    }

  m_socket->SetRecvCallback(MakeCallback(&UdpEchoServer::Receive, this));
}

void 
UdpEchoServer::StopApplication ()
{
  NS_LOG_FUNCTION;

  if (!m_socket) 
    {
<<<<<<< HEAD
      m_socket->SetRecvCallback (MakeNullCallback<void, Ptr<Socket>, 
        const Packet &, const Address &> ());
=======
      m_socket->SetRecvCallback(MakeNullCallback<void, Ptr<Socket>, Ptr<Packet>,
                                const Address &> ());
>>>>>>> 327e60b2
    }
}

void
UdpEchoServer::Receive(
  Ptr<Socket> socket, 
  Ptr<Packet> packet,
  const Address &from) 
{
  NS_LOG_FUNCTION;
  NS_LOG_PARAM ("(" << socket << ", " << packet << ", " << from << ")");

  if (InetSocketAddress::IsMatchingType (from))
    {
      InetSocketAddress address = InetSocketAddress::ConvertFrom (from);
      NS_LOG_INFO ("Received " << packet->GetSize() << " bytes from " << 
        address.GetIpv4());

      NS_LOG_LOGIC ("Echoing packet");
      socket->SendTo (from, packet);
    }
}

} // Namespace ns3<|MERGE_RESOLUTION|>--- conflicted
+++ resolved
@@ -94,13 +94,8 @@
 
   if (!m_socket) 
     {
-<<<<<<< HEAD
-      m_socket->SetRecvCallback (MakeNullCallback<void, Ptr<Socket>, 
-        const Packet &, const Address &> ());
-=======
-      m_socket->SetRecvCallback(MakeNullCallback<void, Ptr<Socket>, Ptr<Packet>,
-                                const Address &> ());
->>>>>>> 327e60b2
+      m_socket->SetRecvCallback(MakeNullCallback<void, Ptr<Socket>, 
+        Ptr<Packet>, const Address &> ());
     }
 }
 
